--- conflicted
+++ resolved
@@ -129,22 +129,11 @@
     i.read_tree(sha)
     i.delete('README.txt')
     i.delete('lib')
-<<<<<<< HEAD
-=======
     i.delete('test/fixtures')
->>>>>>> acbf43cf
     i.commit('message', [@git.commits.first], @user, nil, 'master')
 
     assert_nil @git.commits.first.tree/'README.txt'
     assert_nil @git.commits.first.tree/'lib'
-<<<<<<< HEAD
-    assert_raise NoMethodError do
-      @git.commits.first.tree/'lib'/'grit.rb'
-    end
-  end
-
-=======
     assert_nil @git.commits.first.tree/'test/fixtures'
   end
->>>>>>> acbf43cf
 end