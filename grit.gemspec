--- conflicted
+++ resolved
@@ -20,11 +20,7 @@
   s.rdoc_options = ["--charset=UTF-8"]
   s.extra_rdoc_files = %w[README.md LICENSE]
 
-<<<<<<< HEAD
-  s.add_dependency('posix-spawn', "~> 0.3.0")
-=======
   s.add_dependency('posix-spawn', "~> 0.3.6")
->>>>>>> b0135670
   s.add_dependency('mime-types', "~> 1.15")
   s.add_dependency('diff-lcs', "~> 1.1")
 
