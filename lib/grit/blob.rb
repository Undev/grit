--- conflicted
+++ resolved
@@ -107,15 +107,11 @@
 
       blames
     end
-<<<<<<< HEAD
     
     def basename
       File.basename(name)
     end
     
-=======
-
->>>>>>> d34d5300
     # Pretty object inspection
     def inspect
       %Q{#<Grit::Blob "#{@id}">}
