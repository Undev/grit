require 'tempfile'
require 'posix-spawn'
module Grit

  class Git
<<<<<<< HEAD
=======
    include POSIX::Spawn

    class GitTimeout < RuntimeError
      attr_accessor :command
      attr_accessor :bytes_read

      def initialize(command = nil, bytes_read = nil)
        @command = command
        @bytes_read = bytes_read
      end
    end

    # Raised when a native git command exits with non-zero.
    class CommandFailed < StandardError
      # The full git command that failed as a String.
      attr_reader :command

      # The integer exit status.
      attr_reader :exitstatus

      # Everything output on the command's stderr as a String.
      attr_reader :err

      def initialize(command, exitstatus=nil, err='')
        if exitstatus
          @command = command
          @exitstatus = exitstatus
          @err = err
          message = "Command failed [#{exitstatus}]: #{command}"
          message << "\n\n" << err unless err.nil? || err.empty?
          super message
        else
          super command
        end
      end
    end

>>>>>>> 12c98749
    undef_method :clone

    include GitRuby

    def exist?
      File.exist?(@git_dir)
    end

    def put_raw_object(content, type)
      ruby_git.put_raw_object(content, type)
    end

    def object_exists?(object_id)
      ruby_git.object_exists?(object_id)
    end

    def select_existing_objects(object_ids)
      object_ids.select do |object_id|
        object_exists?(object_id)
      end
    end

    class << self
      attr_accessor :git_timeout, :git_max_size
      def git_binary
        @git_binary ||=
          ENV['PATH'].split(':').
            map  { |p| File.join(p, 'git') }.
            find { |p| File.exist?(p) }
      end
      attr_writer :git_binary
    end

    self.git_timeout  = 10
    self.git_max_size = 5242880 # 5.megabytes

    def self.with_timeout(timeout = 10.seconds)
      old_timeout = Grit::Git.git_timeout
      Grit::Git.git_timeout = timeout
      yield
      Grit::Git.git_timeout = old_timeout
    end

    attr_reader :git_dir, :bytes_read, :work_tree

    def initialize(git_dir)
      @git_dir    = git_dir
      @work_tree  = git_dir.gsub(/\/\.git$/, '')
      @bytes_read = 0
    end

    def shell_escape(str)
      str.to_s.gsub("'", "\\\\'").gsub(";", '\\;')
    end
    alias_method :e, :shell_escape

    # Check if a normal file exists on the filesystem
    #   +file+ is the relative path from the Git dir
    #
    # Returns Boolean
    def fs_exist?(file)
      File.exist?(File.join(@git_dir, file))
    end

    # Read a normal file from the filesystem.
    #   +file+ is the relative path from the Git dir
    #
    # Returns the String contents of the file
    def fs_read(file)
      File.read(File.join(@git_dir, file))
    end

    # Write a normal file to the filesystem.
    #   +file+ is the relative path from the Git dir
    #   +contents+ is the String content to be written
    #
    # Returns nothing
    def fs_write(file, contents)
      path = File.join(@git_dir, file)
      FileUtils.mkdir_p(File.dirname(path))
      File.open(path, 'w') do |f|
        f.write(contents)
      end
    end

    # Delete a normal file from the filesystem
    #   +file+ is the relative path from the Git dir
    #
    # Returns nothing
    def fs_delete(file)
      FileUtils.rm_rf(File.join(@git_dir, file))
    end

    # Move a normal file
    #   +from+ is the relative path to the current file
    #   +to+ is the relative path to the destination file
    #
    # Returns nothing
    def fs_move(from, to)
      FileUtils.mv(File.join(@git_dir, from), File.join(@git_dir, to))
    end

    # Make a directory
    #   +dir+ is the relative path to the directory to create
    #
    # Returns nothing
    def fs_mkdir(dir)
      FileUtils.mkdir_p(File.join(@git_dir, dir))
    end

    # Chmod the the file or dir and everything beneath
    #   +file+ is the relative path from the Git dir
    #
    # Returns nothing
    def fs_chmod(mode, file = '/')
      FileUtils.chmod_R(mode, File.join(@git_dir, file))
    end

    def list_remotes
      remotes = []
      Dir.chdir(File.join(@git_dir, 'refs/remotes')) do
        remotes = Dir.glob('*')
      end
      remotes
    rescue
      []
    end

    def create_tempfile(seed, unlink = false)
      path = Tempfile.new(seed).path
      File.unlink(path) if unlink
      return path
    end

    def commit_from_sha(id)
      git_ruby_repo = GitRuby::Repository.new(@git_dir)
      object = git_ruby_repo.get_object_by_sha1(id)

      if object.type == :commit
        id
      elsif object.type == :tag
        object.object
      else
        ''
      end
    end

    # Checks if the patch of a commit can be applied to the given head.
    #
    # head_sha    - String SHA or ref to check the patch against.
    # applies_sha - String SHA of the patch.  The patch itself is retrieved
    #               with #get_patch.
    #
    # Returns 0 if the patch applies cleanly (according to `git apply`), or
    # an Integer that is the sum of the failed exit statuses.
    def check_applies(head_sha, applies_sha)
      git_index = create_tempfile('index', true)
      options   = {:env => {'GIT_INDEX_FILE' => git_index}}
      status    = 0
      begin
        native(:read_tree, options.dup, head_sha)
        stdin = native(:diff, options.dup, "#{applies_sha}^", applies_sha)
        native(:apply, options.merge(:check => true, :cached => true, :input => stdin))
      rescue Grit::Errors::CommandFailed => fail
        status += fail.exitstatus
      end
      status
    end

    # Gets a patch for a given SHA using `git diff`.
    #
    # applies_sha - String SHA to get the patch from, using this command:
    #               `git diff #{applies_sha}^ #{applies_sha}`
    #
    # Returns the String patch from `git diff`.
    def get_patch(applies_sha)
      git_index = create_tempfile('index', true)
      native(:diff, {
        :env => {'GIT_INDEX_FILE' => git_index}},
        "#{applies_sha}^", applies_sha)
    end

    # Applies the given patch against the given SHA of the current repo.
    #
    # head_sha - String SHA or ref to apply the patch to.
    # patch    - The String patch to apply.  Get this from #get_patch.
    #
    # Returns the String Tree SHA on a successful patch application, or false.
    def apply_patch(head_sha, patch)
      git_index = create_tempfile('index', true)

      options = {:env => {'GIT_INDEX_FILE' => git_index}}
      begin
        native(:read_tree, options.dup, head_sha)
        native(:apply, options.merge(:cached => true, :input => patch))
      rescue Grit::Errors::CommandFailed => err
        return false if err.exitstatus != 128
      end
      native(:write_tree, :env => options[:env]).to_s.chomp!
    end

    # Execute a git command, bypassing any library implementation.
    #
    # cmd - The name of the git command as a Symbol. Underscores are
    #   converted to dashes as in :rev_parse => 'rev-parse'.
    # options - Command line option arguments passed to the git command.
    #   Single char keys are converted to short options (:a => -a).
    #   Multi-char keys are converted to long options (:arg => '--arg').
    #   Underscores in keys are converted to dashes. These special options
    #   are used to control command execution and are not passed in command
    #   invocation:
    #     :timeout - Maximum amount of time the command can run for before
    #       being aborted. When true, use Grit::Git.git_timeout; when numeric,
    #       use that number of seconds; when false or 0, disable timeout.
    #     :base - Set false to avoid passing the --git-dir and
    #       --work-tree arguments when invoking the git command.
    #     :env - Hash of environment variable key/values that are set on the
    #       child process.
    #     :process_info - By default, a single string with output written to
    #       the process's stdout is returned. Setting this option to true
    #       results in a [exitstatus, out, err] tuple being returned instead.
    # args - Non-option arguments passed on the command line.
    #
    # Optionally yields to the block an IO object attached to the child
    # process's STDIN.
    #
    # Examples
    #   git.native(:rev_list, {:max_count => 10, :header => true}, "master")
    #
    # Returns a String with all output written to the child process's stdout
    #   when the :process_info option is not set.
    # Returns a [exitstatus, out, err] tuple when the :process_info option is
    #   set. The exitstatus is an small integer that was the process's exit
    #   status. The out and err elements are the data written to stdout and
    #   stderr as Strings.
    # Raises Grit::Errors::GitTimeout when the timeout is exceeded or when more
    #   than Grit::Git.git_max_size bytes are output.
    # Raises Grit::Errors::CommandFailed if the git command exits
    #   with a non-zero exit status. The CommandFailed's #command,
    #   #exitstatus, and #err attributes can be used to retrieve additional
    #   detail about the error.
    def native(cmd, options = {}, *args, &block)
      args     = args.first if args.size == 1 && args[0].is_a?(Array)
      args.map!    { |a| a.to_s.strip }
      args.reject! { |a| a.empty? }

      # special option arguments
      env = options.delete(:env) || {}
      process_info = options.delete(:process_info)

      # fall back to using a shell when the last argument looks like it wants to
      # start a pipeline for compatibility with previous versions of grit.
      return run('', cmd, '', options, args) if args[-1].to_s[0] == ?|

      # more options
      input    = options.delete(:input)
      timeout  = options.delete(:timeout); timeout = true if timeout.nil?
      base     = options.delete(:base);    base    = true if base.nil?
      # work-around: git behaves very strange with --work-tree argument
      # for ex., git-pull doesn't respect it at all
      # git-submodule commands assume that it's submodule's work-tree,
      # etc., so we change dir for every command.
      chdir    = options.delete(:chdir); chdir = @work_tree if chdir.nil?

      # build up the git process argv
      argv = []
      argv << Git.git_binary
      argv << "--git-dir=#{@git_dir}" if base
      argv << "--no-pager"
      argv << cmd.to_s.tr('_', '-')
      argv.concat(options_to_argv(options))
      argv.concat(args)

      # run it and deal with fallout
      Grit.log(argv.join(' ')) if Grit.debug

      process =
        Child.new(env, *(argv + [{
          :input   => input,
          :chdir   => chdir,
          :timeout => (Grit::Git.git_timeout if timeout == true),
          :max     => (Grit::Git.git_max_size if timeout == true)
        }]))
      Grit.log(process.out) if Grit.debug
      Grit.log(process.err) if Grit.debug

      status = process.status
      if !status.success?
        raise Grit::Errors::CommandFailed.new(argv.join(' '), status.exitstatus, process.err)
      elsif process_info
        [status.exitstatus, process.out, process.err]
      else
        process.out
      end
<<<<<<< HEAD
    rescue Grit::Errors::TimeoutExceeded, Grit::Errors::MaximumOutputExceeded
      raise Grit::Errors::GitTimeout, argv.join(' ')
=======
    rescue TimeoutExceeded, MaximumOutputExceeded
      raise GitTimeout, argv.join(' ')
>>>>>>> 12c98749
    end

    # Methods not defined by a library implementation execute the git command
    # using #native, passing the method name as the git command name.
    #
    # Examples:
    #   git.rev_list({:max_count => 10, :header => true}, "master")
    def method_missing(cmd, options={}, *args, &block)
      native(cmd, options, *args, &block)
    end

    # Transform a ruby-style options hash to command-line arguments sutiable for
    # use with Kernel::exec. No shell escaping is performed.
    #
    # Returns an Array of String option arguments.
    def options_to_argv(options)
      argv = []
      options.each do |key, val|
        if key.to_s.size == 1
          if val == true
            argv << "-#{key}"
          elsif !val # also handle nil
            # ignore
          else
            argv << "-#{key}"
            argv << val.to_s
          end
        else
          if val == true
            argv << "--#{key.to_s.tr('_', '-')}"
          elsif !val # also handle nil
            # ignore
          else
            argv << "--#{key.to_s.tr('_', '-')}=#{val}"
          end
        end
      end
      argv
    end

    # Simple wrapper around Timeout::timeout.
    #
    # seconds - Float number of seconds before a Timeout::Error is raised. When
    #   true, the Grit::Git.git_timeout value is used. When the timeout is less
    #   than or equal to 0, no timeout is established.
    #
    # Raises Timeout::Error when the timeout has elapsed.
    def timeout_after(seconds)
      seconds = self.class.git_timeout if seconds == true
      if seconds && seconds > 0
        Timeout.timeout(seconds) { yield }
      else
        yield
      end
    end

    # DEPRECATED OPEN3-BASED COMMAND EXECUTION

    def run(prefix, cmd, postfix, options, args, &block)
      timeout  = options.delete(:timeout) rescue nil
      timeout  = true if timeout.nil?

      base     = options.delete(:base) rescue nil
      base     = true if base.nil?

      if input = options.delete(:input)
        block = lambda { |stdin| stdin.write(input) }
      end

      opt_args = transform_options(options)

      if RUBY_PLATFORM.downcase =~ /mswin(?!ce)|mingw|bccwin/
        ext_args = args.reject { |a| a.empty? }.map { |a| (a == '--' || a[0].chr == '|' || Grit.no_quote) ? a : "\"#{e(a)}\"" }
        gitdir = base ? "--git-dir=\"#{@git_dir}\"" : ""
        call = "#{prefix}#{Git.git_binary} #{gitdir} #{cmd.to_s.gsub(/_/, '-')} #{(opt_args + ext_args).join(' ')}#{e(postfix)}"
      else
        ext_args = args.reject { |a| a.empty? }.map { |a| (a == '--' || a[0].chr == '|' || Grit.no_quote) ? a : "'#{e(a)}'" }
        gitdir = base ? "--git-dir='#{@git_dir}'" : ""
        call = "#{prefix}#{Git.git_binary} #{gitdir} #{cmd.to_s.gsub(/_/, '-')} #{(opt_args + ext_args).join(' ')}#{e(postfix)}"
      end

      Grit.log(call) if Grit.debug
      response, err = timeout ? sh(call, &block) : wild_sh(call, &block)
      Grit.log(response) if Grit.debug
      Grit.log(err) if Grit.debug
      response
    end

    def sh(command, &block)
      process =
        Child.new(
          command,
          :timeout => Git.git_timeout,
          :max     => Git.git_max_size
        )
      [process.out, process.err]
<<<<<<< HEAD
    rescue Grit::Errors::TimeoutExceeded, Grit::Errors::MaximumOutputExceeded
      raise Grit::Errors::GitTimeout, command
=======
    rescue TimeoutExceeded, MaximumOutputExceeded
      raise GitTimeout, command
>>>>>>> 12c98749
    end

    def wild_sh(command, &block)
      process = Child.new(command)
      [process.out, process.err]
    end

    # Transform Ruby style options into git command line options
    #   +options+ is a hash of Ruby style options
    #
    # Returns String[]
    #   e.g. ["--max-count=10", "--header"]
    def transform_options(options)
      args = []
      options.keys.each do |opt|
        if opt.to_s.size == 1
          if options[opt] == true
            args << "-#{opt}"
          elsif options[opt] == false
            # ignore
          else
            val = options.delete(opt)
            args << "-#{opt.to_s} '#{e(val)}'"
          end
        else
          if options[opt] == true
            args << "--#{opt.to_s.gsub(/_/, '-')}"
          elsif options[opt] == false
            # ignore
          else
            val = options.delete(opt)
            args << "--#{opt.to_s.gsub(/_/, '-')}='#{e(val)}'"
          end
        end
      end
      args
    end
  end # Git

end # Grit<|MERGE_RESOLUTION|>--- conflicted
+++ resolved
@@ -3,46 +3,8 @@
 module Grit
 
   class Git
-<<<<<<< HEAD
-=======
     include POSIX::Spawn
 
-    class GitTimeout < RuntimeError
-      attr_accessor :command
-      attr_accessor :bytes_read
-
-      def initialize(command = nil, bytes_read = nil)
-        @command = command
-        @bytes_read = bytes_read
-      end
-    end
-
-    # Raised when a native git command exits with non-zero.
-    class CommandFailed < StandardError
-      # The full git command that failed as a String.
-      attr_reader :command
-
-      # The integer exit status.
-      attr_reader :exitstatus
-
-      # Everything output on the command's stderr as a String.
-      attr_reader :err
-
-      def initialize(command, exitstatus=nil, err='')
-        if exitstatus
-          @command = command
-          @exitstatus = exitstatus
-          @err = err
-          message = "Command failed [#{exitstatus}]: #{command}"
-          message << "\n\n" << err unless err.nil? || err.empty?
-          super message
-        else
-          super command
-        end
-      end
-    end
-
->>>>>>> 12c98749
     undef_method :clone
 
     include GitRuby
@@ -337,13 +299,8 @@
       else
         process.out
       end
-<<<<<<< HEAD
-    rescue Grit::Errors::TimeoutExceeded, Grit::Errors::MaximumOutputExceeded
+    rescue TimeoutExceeded, MaximumOutputExceeded
       raise Grit::Errors::GitTimeout, argv.join(' ')
-=======
-    rescue TimeoutExceeded, MaximumOutputExceeded
-      raise GitTimeout, argv.join(' ')
->>>>>>> 12c98749
     end
 
     # Methods not defined by a library implementation execute the git command
@@ -440,13 +397,8 @@
           :max     => Git.git_max_size
         )
       [process.out, process.err]
-<<<<<<< HEAD
-    rescue Grit::Errors::TimeoutExceeded, Grit::Errors::MaximumOutputExceeded
+    rescue TimeoutExceeded, MaximumOutputExceeded
       raise Grit::Errors::GitTimeout, command
-=======
-    rescue TimeoutExceeded, MaximumOutputExceeded
-      raise GitTimeout, command
->>>>>>> 12c98749
     end
 
     def wild_sh(command, &block)
