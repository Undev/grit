module Grit
  
  class Commit
    include Lazy
    
    attr_reader :id
    lazy_reader :parents
    lazy_reader :tree
    lazy_reader :author
    lazy_reader :authored_date
    lazy_reader :committer
    lazy_reader :committed_date
    lazy_reader :message
    
    # Instantiate a new Commit
    #   +id+ is the id of the commit
    #   +parents+ is an array of commit ids (will be converted into Commit instances)
    #   +tree+ is the correspdonding tree id (will be converted into a Tree object)
    #   +author+ is the author string
    #   +authored_date+ is the authored Time
    #   +committer+ is the committer string
    #   +committed_date+ is the committed Time
    #   +message+ is the first line of the commit message
    #
    # Returns Grit::Commit (baked)
    def initialize(repo, id, parents, tree, author, authored_date, committer, committed_date, message)
      @repo = repo
      @id = id
      @parents = parents.map { |p| Commit.create(repo, :id => p) }
      @tree = Tree.create(repo, :id => tree)
      @author = author
      @authored_date = authored_date
      @committer = committer
      @committed_date = committed_date
      @message = message
      
      __baked__
    end
    
    def id_abbrev
      @id_abbrev ||= @repo.git.rev_parse({:short => true}, self.id).chomp
    end
    
    # Create an unbaked Commit containing just the specified attributes
    #   +repo+ is the Repo
    #   +atts+ is a Hash of instance variable data
    #
    # Returns Grit::Commit (unbaked)
    def self.create(repo, atts)
      self.allocate.create_initialize(repo, atts)
    end
    
    # Initializer for Commit.create
    #   +repo+ is the Repo
    #   +atts+ is a Hash of instance variable data
    #
    # Returns Grit::Commit (unbaked)
    def create_initialize(repo, atts)
      @repo = nil
      @id = nil
      @parents = nil
      @tree = nil
      @author = nil
      @authored_date = nil
      @committer = nil
      @committed_date = nil
      @message = nil
      @__baked__ = nil
      
      @repo = repo
      atts.each do |k, v|
        instance_variable_set("@#{k}".to_sym, v)
      end
      self
    end
    
    # Use the id of this instance to populate all of the other fields
    # when any of them are called.
    #
    # Returns nil
    def __bake__
      temp = self.class.find_all(@repo, @id, {:max_count => 1}).first
      @parents = temp.parents
      @tree = temp.tree
      @author = temp.author
      @authored_date = temp.authored_date
      @committer = temp.committer
      @committed_date = temp.committed_date
      @message = temp.message
      nil
    end
    
    # Count the number of commits reachable from this ref
    #   +repo+ is the Repo
    #   +ref+ is the ref from which to begin (SHA1 or name)
    #
    # Returns Integer
    def self.count(repo, ref)
      repo.git.rev_list({}, ref).strip.split("\n").size
    end
    
    # Find all commits matching the given criteria.
    #   +repo+ is the Repo
    #   +ref+ is the ref from which to begin (SHA1 or name)
    #   +options+ is a Hash of optional arguments to git
    #     :max_count is the maximum number of commits to fetch
    #     :skip is the number of commits to skip
    #
    # Returns Grit::Commit[] (baked)
    def self.find_all(repo, ref, options = {})
      allowed_options = [:max_count, :skip, :since]
      
      default_options = {:pretty => "raw"}
      actual_options = default_options.merge(options)
      
      output = repo.git.rev_list(actual_options, ref)
      
      self.list_from_string(repo, output)
    end
    
    # Parse out commit information into an array of baked Commit objects
    #   +repo+ is the Repo
    #   +text+ is the text output from the git command (raw format)
    #
    # Returns Grit::Commit[] (baked)
    def self.list_from_string(repo, text)
      # remove empty lines
      lines = text.split("\n").select { |l| !l.strip.empty? }
      
      commits = []
      
      while !lines.empty?
        id = lines.shift.split.last
        tree = lines.shift.split.last
        
        parents = []
        parents << lines.shift.split.last while lines.first =~ /^parent/
        
        author, authored_date = self.actor(lines.shift)
        committer, committed_date = self.actor(lines.shift)
        
        messages = []
        messages << lines.shift.strip while lines.first =~ /^ {4}/
        message = messages.first || ''
        
        commits << Commit.new(repo, id, parents, tree, author, authored_date, committer, committed_date, message)
      end
      
      commits
    end
    
    # Show diffs between two trees:
    #   +repo+ is the Repo
    #   +a+ is a named commit
    #   +b+ is an optional named commit.  Passing an array assumes you 
    #     wish to omit the second named commit and limit the diff to the 
    #     given paths.
    #   +paths* is an array of paths to limit the diff.
    #
    # Returns Grit::Diff[] (baked)
    def self.diff(repo, a, b = nil, paths = [])
      if b.is_a?(Array)
        paths = b
        b     = nil
      end
      paths.unshift("--") unless paths.empty?
      paths.unshift(b)    unless b.nil?
      paths.unshift(a)
      text = repo.git.diff({:full_index => true}, *paths)
      Diff.list_from_string(repo, text)
    end

    def diffs
      if parents.empty?
<<<<<<< HEAD
        diff = @repo.git.show({:full_index => true, :pretty => 'raw'}, @id) 
        diff = diff.sub(/.+?(diff --git a)/m, '\1')
=======
        diff = @repo.git.show({:full_index => true, :pretty => 'raw'}, @id)
        if diff =~ /diff --git a/
          diff = diff.sub(/.+?(diff --git a)/m, '\1')
        else
          diff = ''
        end
>>>>>>> 242253bd
        Diff.list_from_string(@repo, diff)
      else
        self.class.diff(@repo, parents.first.id, @id) 
      end
    end
    
    # Convert this Commit to a String which is just the SHA1 id
    def to_s
      @id
    end
    
    # Pretty object inspection
    def inspect
      %Q{#<Grit::Commit "#{@id}">}
    end
    
    # private
    
    # Parse out the actor (author or committer) info
    #
    # Returns [String (actor name and email), Time (acted at time)]
    def self.actor(line)
      m, actor, epoch = *line.match(/^.+? (.*) (\d+) .*$/)
      [Actor.from_string(actor), Time.at(epoch.to_i)]
    end
  end # Commit
  
end # Grit<|MERGE_RESOLUTION|>--- conflicted
+++ resolved
@@ -172,17 +172,12 @@
 
     def diffs
       if parents.empty?
-<<<<<<< HEAD
-        diff = @repo.git.show({:full_index => true, :pretty => 'raw'}, @id) 
-        diff = diff.sub(/.+?(diff --git a)/m, '\1')
-=======
         diff = @repo.git.show({:full_index => true, :pretty => 'raw'}, @id)
         if diff =~ /diff --git a/
           diff = diff.sub(/.+?(diff --git a)/m, '\1')
         else
           diff = ''
         end
->>>>>>> 242253bd
         Diff.list_from_string(@repo, diff)
       else
         self.class.diff(@repo, parents.first.id, @id) 
