--- conflicted
+++ resolved
@@ -475,58 +475,6 @@
       #   [full_path, 'modified', tree1_hash, tree2_hash]
       #  ]
       def quick_diff(tree1, tree2, path = '.', recurse = true)
-<<<<<<< HEAD
-         # handle empty trees
-         changed = []
-         return changed if tree1 == tree2
-
-         t1 = list_tree(tree1) if tree1
-         t2 = list_tree(tree2) if tree2
-
-         # finding files that are different
-         t1['blob'].each do |file, hsh|
-           t2_file = t2['blob'][file] rescue nil
-           full = File.join(path, file)
-           if !t2_file
-             changed << [full, 'added', hsh[:sha], nil]      # not in parent
-           elsif (hsh[:sha] != t2_file[:sha])
-             changed << [full, 'modified', hsh[:sha], t2_file[:sha]]   # file changed
-           end
-         end if t1
-         t2['blob'].each do |file, hsh|
-           if !t1 || !t1['blob'][file]
-             changed << [File.join(path, file), 'removed', nil, hsh[:sha]]
-           end
-         end if t2
-
-         t1['tree'].each do |dir, hsh|
-           t2_tree = t2['tree'][dir] rescue nil
-           full = File.join(path, dir)
-           if !t2_tree
-             if recurse
-               changed += quick_diff(hsh[:sha], nil, full, true)
-             else
-               changed << [full, 'added', hsh[:sha], nil]      # not in parent
-             end
-           elsif (hsh[:sha] != t2_tree[:sha])
-             if recurse
-               changed += quick_diff(hsh[:sha], t2_tree[:sha], full, true)
-             else
-               changed << [full, 'modified', hsh[:sha], t2_tree[:sha]]   # file changed
-             end
-           end
-         end if t1
-         t2['tree'].each do |dir, hsh|
-           t1_tree = t1['tree'][dir] rescue nil
-           full = File.join(path, dir)
-           if !t1_tree
-             if recurse
-               changed += quick_diff(nil, hsh[:sha], full, true)
-             else
-               changed << [full, 'removed', nil, hsh[:sha]]
-             end
-           end
-=======
         # handle empty trees
         changed = []
         return changed if tree1 == tree2
@@ -577,7 +525,6 @@
               changed << [full, 'removed', nil, hsh[:sha]]
             end
           end
->>>>>>> b0135670
         end if t2
 
         changed
@@ -604,15 +551,9 @@
 
         if path && !(path == '' || path == '.' || path == './')
           paths = path.split('/')
-<<<<<<< HEAD
-          paths.each do |pth|
-            tree = get_object_by_sha1(tree_sha)
-            if entry = tree.entry.select { |e| e.name == pth }.first
-=======
           paths.each do |pathname|
             tree = get_object_by_sha1(tree_sha)
             if entry = tree.entry.select { |e| e.name == pathname }.first
->>>>>>> b0135670
               tree_sha = entry.sha1 rescue nil
             else
               return false
@@ -781,19 +722,11 @@
 
         def load_alternate_loose(pathname)
           # load alternate loose, too
-<<<<<<< HEAD
-          each_alternate_path path do |pth|
-            next if @loaded.include?(pth)
-            next if !File.exist?(pth)
-            load_loose(pth)
-            load_alternate_loose(pth)
-=======
           each_alternate_path pathname do |path|
             next if @loaded.include?(path)
             next if !File.exist?(path)
             load_loose(path)
             load_alternate_loose(path)
->>>>>>> b0135670
           end
         end
 
@@ -812,15 +745,9 @@
           @packs
         end
 
-<<<<<<< HEAD
-        def load_alternate_packs(path)
-          each_alternate_path path do |pth|
-            full_pack = File.join(pth, 'pack')
-=======
         def load_alternate_packs(pathname)
           each_alternate_path pathname do |path|
             full_pack = File.join(path, 'pack')
->>>>>>> b0135670
             next if @loaded_packs.include?(full_pack)
             load_packs(full_pack)
             load_alternate_packs(pth)
