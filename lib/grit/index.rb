--- conflicted
+++ resolved
@@ -81,11 +81,7 @@
     #                             in order to avoid making empty commits
     #                             (default: nil).
     #           :head           - The String branch name to write this head to
-<<<<<<< HEAD
-    #                             (default: "master").
-=======
     #                             (default: nil).
->>>>>>> b0135670
     #           :committed_date - The Time that the commit was made.
     #                             (Default: Time.now)
     #           :authored_date  - The Time that the commit was authored.
@@ -105,13 +101,10 @@
     #
     # Returns a String of the SHA1 of the new commit.
     def commit(message, parents = nil, actor = nil, last_tree = nil, head = 'master')
-<<<<<<< HEAD
       hook = self.repo.hook('pre-commit')
       return false if (hook && hook.success?)
-
-=======
       commit_tree_sha = nil
->>>>>>> b0135670
+
       if parents.is_a?(Hash)
         commit_tree_sha = parents[:commit_tree_sha]
         actor          = parents[:actor]
@@ -159,14 +152,9 @@
       @last_commit_size = contents.size
       commit_sha1 = self.repo.git.put_raw_object(contents, 'commit')
 
-<<<<<<< HEAD
-      sha1 = self.repo.update_ref(head, commit_sha1)
+      sha1 = self.repo.update_ref(head, commit_sha1)  if head
       self.repo.hook('post-commit')
       sha1
-=======
-      self.repo.update_ref(head, commit_sha1) if head
-      commit_sha1
->>>>>>> b0135670
     end
 
     # Recursively write a tree to the index.
