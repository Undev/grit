$:.unshift File.dirname(__FILE__) # For use/testing when no gem is installed

# core
require 'fileutils'
require 'time'

# stdlib
require 'timeout'
require 'logger'

# third party
require 'rubygems'
require 'mime/types'
require 'open4'
require 'digest/sha1'

# internal requires
require 'grit/lazy'
require 'grit/errors'
require 'grit/git-ruby'
require 'grit/git'
require 'grit/ref'
require 'grit/commit'
require 'grit/commit_stats'
require 'grit/tree'
require 'grit/blob'
require 'grit/actor'
require 'grit/diff'
require 'grit/config'
require 'grit/repo'
require 'grit/index'
require 'grit/status'


module Grit
  
  class << self
    # Set +debug+ to true to log all git calls and responses
    attr_accessor :debug
<<<<<<< HEAD
    attr_accessor :use_git_ruby
=======
    # The standard +logger+ for debugging git calls - this defaults to a plain STDOUT logger
    attr_accessor :logger
    def log(str)
      logger.debug { str }
    end
>>>>>>> d065e760
  end
  self.debug = false
<<<<<<< HEAD
  self.use_git_ruby = true
  
  VERSION = '0.8.2'
=======
  @logger ||= ::Logger.new(STDOUT)
  
  VERSION = '0.8.3'
>>>>>>> d065e760
end<|MERGE_RESOLUTION|>--- conflicted
+++ resolved
@@ -37,24 +37,17 @@
   class << self
     # Set +debug+ to true to log all git calls and responses
     attr_accessor :debug
-<<<<<<< HEAD
     attr_accessor :use_git_ruby
-=======
     # The standard +logger+ for debugging git calls - this defaults to a plain STDOUT logger
     attr_accessor :logger
     def log(str)
       logger.debug { str }
     end
->>>>>>> d065e760
   end
   self.debug = false
-<<<<<<< HEAD
   self.use_git_ruby = true
   
-  VERSION = '0.8.2'
-=======
   @logger ||= ::Logger.new(STDOUT)
   
   VERSION = '0.8.3'
->>>>>>> d065e760
 end